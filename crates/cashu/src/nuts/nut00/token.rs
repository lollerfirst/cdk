--- conflicted
+++ resolved
@@ -239,27 +239,23 @@
     /// Value - errors if duplicate proofs are found
     #[inline]
     pub fn value(&self) -> Result<Amount, Error> {
-<<<<<<< HEAD
+        let proofs: Vec<ProofV3> = self.token.iter().flat_map(|t| t.proofs.clone()).collect();
+        let unique_count = proofs
+            .iter()
+            .collect::<std::collections::HashSet<_>>()
+            .len();
+
+        // Check if there are any duplicate proofs
+        if unique_count != proofs.len() {
+            return Err(Error::DuplicateProofs);
+        }
+
         Ok(Amount::try_sum(
             self.token
                 .iter()
                 .map(|t| Amount::try_sum(t.proofs.iter().map(|p| p.amount)))
                 .collect::<Result<Vec<Amount>, _>>()?,
         )?)
-=======
-        let proofs = self.proofs();
-        let unique_count = proofs
-            .iter()
-            .collect::<std::collections::HashSet<_>>()
-            .len();
-
-        // Check if there are any duplicate proofs
-        if unique_count != proofs.len() {
-            return Err(Error::DuplicateProofs);
-        }
-
-        proofs.total_amount()
->>>>>>> 7715d45f
     }
 
     /// Memo
