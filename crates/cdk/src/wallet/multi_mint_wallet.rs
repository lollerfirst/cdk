--- conflicted
+++ resolved
@@ -278,17 +278,11 @@
         if !self.has(&wallet_key).await {
             return Err(Error::UnknownWallet(wallet_key.clone()));
         }
-<<<<<<< HEAD
-        let wallet = self
-            .get_wallet(&wallet_key)
-            .await
-=======
 
         let wallet_key = WalletKey::new(mint_url.clone(), unit);
         let wallets = self.wallets.read().await;
         let wallet = wallets
             .get(&wallet_key)
->>>>>>> 8c361e7d
             .ok_or(Error::UnknownWallet(wallet_key.clone()))?;
 
         // We need the keysets information to properly convert from token proof to proof
