//! Auth keyset functions

use cdk_common::{CurrencyUnit, KeySetInfo};
use tracing::instrument;

use crate::mint::{KeysResponse, KeysetResponse};
use crate::{Error, Mint};

impl Mint {
    /// Retrieve the auth public keys of the active keyset for distribution to wallet
    /// clients
    #[instrument(skip_all)]
    pub fn auth_pubkeys(&self) -> Result<KeysResponse, Error> {
        let key = self
            .keysets
            .load()
            .iter()
            .find(|key| key.unit == CurrencyUnit::Auth)
            .ok_or(Error::NoActiveKeyset)?
            .clone();

        Ok(KeysResponse {
            keysets: vec![key.into()],
        })
    }

    /// Return a list of auth keysets
    #[instrument(skip_all)]
<<<<<<< HEAD
    pub async fn auth_keysets(&self) -> Result<KeysetResponse, Error> {
        let keysets = self
            .auth_localstore
            .clone()
            .ok_or(Error::AuthLocalstoreUndefined)?
            .get_keyset_infos()
            .await?;
        let active_keysets: Id = self
            .auth_localstore
            .as_ref()
            .ok_or(Error::AuthLocalstoreUndefined)?
            .get_active_keyset_id()
            .await?
            .ok_or(Error::NoActiveKeyset)?;

        let keysets = keysets
            .into_iter()
            .filter(|k| k.unit == CurrencyUnit::Auth)
            .map(|k| KeySetInfo {
                id: k.id,
                unit: k.unit,
                active: active_keysets == k.id,
                input_fee_ppk: k.input_fee_ppk,
                final_expiry: k.final_expiry,
            })
            .collect();

        Ok(KeysetResponse { keysets })
=======
    pub fn auth_keysets(&self) -> KeysetResponse {
        KeysetResponse {
            keysets: self
                .keysets
                .load()
                .iter()
                .filter_map(|key| {
                    if key.unit == CurrencyUnit::Auth {
                        Some(KeySetInfo {
                            id: key.id,
                            unit: key.unit.clone(),
                            active: key.active,
                            input_fee_ppk: key.input_fee_ppk,
                        })
                    } else {
                        None
                    }
                })
                .collect(),
        }
>>>>>>> 8c361e7d
    }
}<|MERGE_RESOLUTION|>--- conflicted
+++ resolved
@@ -26,36 +26,6 @@
 
     /// Return a list of auth keysets
     #[instrument(skip_all)]
-<<<<<<< HEAD
-    pub async fn auth_keysets(&self) -> Result<KeysetResponse, Error> {
-        let keysets = self
-            .auth_localstore
-            .clone()
-            .ok_or(Error::AuthLocalstoreUndefined)?
-            .get_keyset_infos()
-            .await?;
-        let active_keysets: Id = self
-            .auth_localstore
-            .as_ref()
-            .ok_or(Error::AuthLocalstoreUndefined)?
-            .get_active_keyset_id()
-            .await?
-            .ok_or(Error::NoActiveKeyset)?;
-
-        let keysets = keysets
-            .into_iter()
-            .filter(|k| k.unit == CurrencyUnit::Auth)
-            .map(|k| KeySetInfo {
-                id: k.id,
-                unit: k.unit,
-                active: active_keysets == k.id,
-                input_fee_ppk: k.input_fee_ppk,
-                final_expiry: k.final_expiry,
-            })
-            .collect();
-
-        Ok(KeysetResponse { keysets })
-=======
     pub fn auth_keysets(&self) -> KeysetResponse {
         KeysetResponse {
             keysets: self
@@ -76,6 +46,5 @@
                 })
                 .collect(),
         }
->>>>>>> 8c361e7d
     }
 }