--- conflicted
+++ resolved
@@ -5,16 +5,12 @@
 
 use bitcoin::bip32::{ChildNumber, DerivationPath, Xpriv};
 use bitcoin::secp256k1::{self, Secp256k1};
-<<<<<<< HEAD
 use cashu_kvac::kvac::{IParamsProof, MacProof};
 use cashu_kvac::models::{MAC, ZKP};
 use cashu_kvac::transcript::CashuTranscript;
-use cdk_common::common::{LnKey, QuoteTTL};
-=======
 use cdk_common::common::LnKey;
->>>>>>> 3a267d55
 use cdk_common::database::{self, MintDatabase};
-use cdk_common::kvac::{KvacCoinMessage, KvacRandomizedCoin, MintKvacKeySet};
+use cdk_common::kvac::{KvacCoinMessage, KvacRandomizedCoin, MintKvacKeySet, MintKvacKeys};
 use cdk_common::mint::MintKeySetInfo;
 use futures::StreamExt;
 use serde::{Deserialize, Serialize};
@@ -57,6 +53,7 @@
     secp_ctx: Secp256k1<secp256k1::All>,
     xpriv: Xpriv,
     keysets: Arc<RwLock<HashMap<Id, MintKeySet>>>,
+    kvac_keysets: Arc<RwLock<HashMap<Id, MintKvacKeySet>>>,
     custom_paths: HashMap<CurrencyUnit, DerivationPath>,
 }
 
@@ -266,7 +263,6 @@
             }
         }
 
-<<<<<<< HEAD
         // Create new KVAC keysets
         for (unit, (fee, _max_order)) in supported_units {
             if !active_kvac_keyset_units.contains(&unit) {
@@ -290,25 +286,17 @@
             }
         }
 
+        let keysets = Arc::new(RwLock::new(active_keysets));
+        let kvac_keysets = Arc::new(RwLock::new(active_kvac_keysets));
+
         Ok(Self {
-            config: SwappableConfig::new(
-                MintUrl::from_str(mint_url)?,
-                quote_ttl,
-                mint_info,
-                active_keysets,
-                active_kvac_keysets,
-            ),
-=======
-        let keysets = Arc::new(RwLock::new(active_keysets));
-
-        Ok(Self {
->>>>>>> 3a267d55
             pubsub_manager: Arc::new(localstore.clone().into()),
             secp_ctx,
             xpriv,
             localstore,
             ln,
             keysets,
+            kvac_keysets,
             custom_paths,
         })
     }
@@ -519,8 +507,7 @@
             return Err(Error::InactiveKeyset);
         }
 
-        let config = self.config.load();
-        let keysets = &config.kvac_keysets;
+        let keysets = self.kvac_keysets.read().await;
         let keyset = keysets.get(keyset_id).ok_or(Error::UnknownKeySet)?;
 
         let key_pair = &keyset.kvac_keys;
@@ -552,9 +539,8 @@
         verifying_transcript: &mut CashuTranscript,
     ) -> Result<(), Error> {
         self.ensure_kvac_keyset_loaded(&input.keyset_id).await?;
-        let config = self.config.load();
-
-        let keysets = &config.kvac_keysets;
+
+        let keysets = &self.kvac_keysets.read().await;
         let keyset = keysets.get(&input.keyset_id).ok_or(Error::UnknownKeySet)?;
 
         let private_key = &keyset.kvac_keys.private_key;
