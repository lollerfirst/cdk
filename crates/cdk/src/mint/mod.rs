--- conflicted
+++ resolved
@@ -145,84 +145,9 @@
         >,
         #[cfg(feature = "auth")] open_id_discovery: Option<String>,
     ) -> Result<Self, Error> {
-<<<<<<< HEAD
-        let secp_ctx = Secp256k1::new();
-        let xpriv = Xpriv::new_master(bitcoin::Network::Bitcoin, seed).expect("RNG busted");
-
-        let (mut active_keysets, active_keyset_units) = Mint::init_keysets(
-            xpriv,
-            &secp_ctx,
-            &localstore,
-            &supported_units,
-            &custom_paths,
-        )
-        .await?;
-
-        // Create new keysets for supported units that aren't covered by the current keysets
-        for (unit, (fee, max_order)) in supported_units {
-            if !active_keyset_units.contains(&unit) {
-                let derivation_path = match custom_paths.get(&unit) {
-                    Some(path) => path.clone(),
-                    None => {
-                        derivation_path_from_unit(unit.clone(), 0).ok_or(Error::UnsupportedUnit)?
-                    }
-                };
-
-                let (keyset, keyset_info) = create_new_keyset(
-                    &secp_ctx,
-                    xpriv,
-                    derivation_path,
-                    Some(0),
-                    unit.clone(),
-                    max_order,
-                    fee,
-                    None,
-                );
-
-                let id = keyset_info.id;
-                localstore.add_keyset_info(keyset_info).await?;
-                localstore.set_active_keyset(unit, id).await?;
-                active_keysets.insert(id, keyset);
-            }
-        }
-
-        #[cfg(feature = "auth")]
-        let oidc_client = if let Some(openid_discovery) = open_id_discovery {
-            {
-                tracing::info!("Auth enabled creating auth keysets");
-                let auth_localstore = auth_localstore
-                    .as_ref()
-                    .ok_or(Error::AuthSettingsUndefined)?;
-
-                let derivation_path = match custom_paths.get(&CurrencyUnit::Auth) {
-                    Some(path) => path.clone(),
-                    None => derivation_path_from_unit(CurrencyUnit::Auth, 0)
-                        .ok_or(Error::UnsupportedUnit)?,
-                };
-
-                let (keyset, keyset_info) = create_new_keyset(
-                    &secp_ctx,
-                    xpriv,
-                    derivation_path,
-                    Some(0),
-                    CurrencyUnit::Auth,
-                    1,
-                    0,
-                    None,
-                );
-
-                let id = keyset_info.id;
-                auth_localstore.add_keyset_info(keyset_info).await?;
-                auth_localstore.set_active_keyset(id).await?;
-                active_keysets.insert(id, keyset);
-
-                Some(OidcClient::new(openid_discovery.clone()))
-            }
-=======
         #[cfg(feature = "auth")]
         let oidc_client =
             open_id_discovery.map(|openid_discovery| OidcClient::new(openid_discovery.clone()));
->>>>>>> 8c361e7d
 
         let keysets = signatory.keysets().await?;
         if !keysets
@@ -610,56 +535,6 @@
     }
 }
 
-<<<<<<< HEAD
-/// Generate new [`MintKeySetInfo`] from path
-#[allow(clippy::too_many_arguments)]
-#[instrument(skip_all)]
-fn create_new_keyset<C: secp256k1::Signing>(
-    secp: &secp256k1::Secp256k1<C>,
-    xpriv: Xpriv,
-    derivation_path: DerivationPath,
-    derivation_path_index: Option<u32>,
-    unit: CurrencyUnit,
-    max_order: u8,
-    input_fee_ppk: u64,
-    final_expiry: Option<u64>,
-) -> (MintKeySet, MintKeySetInfo) {
-    let keyset = MintKeySet::generate(
-        secp,
-        xpriv
-            .derive_priv(secp, &derivation_path)
-            .expect("RNG busted"),
-        unit,
-        max_order,
-        final_expiry,
-        KeySetVersion::Version00,
-    );
-    let keyset_info = MintKeySetInfo {
-        id: keyset.id,
-        unit: keyset.unit.clone(),
-        active: true,
-        valid_from: unix_time(),
-        derivation_path,
-        derivation_path_index,
-        max_order,
-        input_fee_ppk,
-        final_expiry,
-    };
-    (keyset, keyset_info)
-}
-
-fn derivation_path_from_unit(unit: CurrencyUnit, index: u32) -> Option<DerivationPath> {
-    let unit_index = unit.derivation_index()?;
-
-    Some(DerivationPath::from(vec![
-        ChildNumber::from_hardened_idx(0).expect("0 is a valid index"),
-        ChildNumber::from_hardened_idx(unit_index).expect("0 is a valid index"),
-        ChildNumber::from_hardened_idx(index).expect("0 is a valid index"),
-    ]))
-}
-
-=======
->>>>>>> 8c361e7d
 #[cfg(test)]
 mod tests {
     use std::str::FromStr;
@@ -670,99 +545,6 @@
 
     use super::*;
 
-<<<<<<< HEAD
-    #[test]
-    fn mint_mod_generate_keyset_from_seed() {
-        let seed = "test_seed".as_bytes();
-        let keyset = MintKeySet::generate_from_seed(
-            &Secp256k1::new(),
-            seed,
-            2,
-            CurrencyUnit::Sat,
-            derivation_path_from_unit(CurrencyUnit::Sat, 0).unwrap(),
-            None,
-            KeySetVersion::Version00,
-        );
-
-        assert_eq!(keyset.unit, CurrencyUnit::Sat);
-        assert_eq!(keyset.keys.len(), 2);
-
-        let expected_amounts_and_pubkeys: HashSet<(Amount, PublicKey)> = vec![
-            (
-                Amount::from(1),
-                PublicKey::from_hex(
-                    "0257aed43bf2c1cdbe3e7ae2db2b27a723c6746fc7415e09748f6847916c09176e",
-                )
-                .unwrap(),
-            ),
-            (
-                Amount::from(2),
-                PublicKey::from_hex(
-                    "03ad95811e51adb6231613f9b54ba2ba31e4442c9db9d69f8df42c2b26fbfed26e",
-                )
-                .unwrap(),
-            ),
-        ]
-        .into_iter()
-        .collect();
-
-        let amounts_and_pubkeys: HashSet<(Amount, PublicKey)> = keyset
-            .keys
-            .iter()
-            .map(|(amount, pair)| (*amount, pair.public_key))
-            .collect();
-
-        assert_eq!(amounts_and_pubkeys, expected_amounts_and_pubkeys);
-    }
-
-    #[test]
-    fn mint_mod_generate_keyset_from_xpriv() {
-        let seed = "test_seed".as_bytes();
-        let network = Network::Bitcoin;
-        let xpriv = Xpriv::new_master(network, seed).expect("Failed to create xpriv");
-        let keyset = MintKeySet::generate_from_xpriv(
-            &Secp256k1::new(),
-            xpriv,
-            2,
-            CurrencyUnit::Sat,
-            derivation_path_from_unit(CurrencyUnit::Sat, 0).unwrap(),
-            None,
-            KeySetVersion::Version00,
-        );
-
-        assert_eq!(keyset.unit, CurrencyUnit::Sat);
-        assert_eq!(keyset.keys.len(), 2);
-
-        let expected_amounts_and_pubkeys: HashSet<(Amount, PublicKey)> = vec![
-            (
-                Amount::from(1),
-                PublicKey::from_hex(
-                    "0257aed43bf2c1cdbe3e7ae2db2b27a723c6746fc7415e09748f6847916c09176e",
-                )
-                .unwrap(),
-            ),
-            (
-                Amount::from(2),
-                PublicKey::from_hex(
-                    "03ad95811e51adb6231613f9b54ba2ba31e4442c9db9d69f8df42c2b26fbfed26e",
-                )
-                .unwrap(),
-            ),
-        ]
-        .into_iter()
-        .collect();
-
-        let amounts_and_pubkeys: HashSet<(Amount, PublicKey)> = keyset
-            .keys
-            .iter()
-            .map(|(amount, pair)| (*amount, pair.public_key))
-            .collect();
-
-        assert_eq!(amounts_and_pubkeys, expected_amounts_and_pubkeys);
-    }
-
-=======
->>>>>>> 8c361e7d
     #[derive(Default)]
     struct MintConfig<'a> {
         active_keysets: HashMap<CurrencyUnit, Id>,
