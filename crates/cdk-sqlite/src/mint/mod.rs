--- conflicted
+++ resolved
@@ -269,7 +269,7 @@
         .bind(keyset.unit.to_string())
         .bind(keyset.active)
         .bind(keyset.valid_from as i64)
-        .bind(keyset.valid_to.map(|v| v as i64))
+        .bind(keyset.final_expiry.map(|v| v as i64))
         .bind(keyset.derivation_path.to_string())
         .bind(keyset.max_order)
         .bind(keyset.input_fee_ppk as i64)
@@ -900,23 +900,11 @@
     unit = excluded.unit
         "#,
         )
-<<<<<<< HEAD
-        .bind(keyset.id.to_string())
-        .bind(keyset.unit.to_string())
-        .bind(keyset.active)
-        .bind(keyset.valid_from as i64)
-        .bind(keyset.final_expiry.map(|v| v as i64))
-        .bind(keyset.derivation_path.to_string())
-        .bind(keyset.max_order)
-        .bind(keyset.input_fee_ppk as i64)
-            .bind(keyset.derivation_path_index)
-=======
         .bind(melt_request.quote())
         .bind(serde_json::to_string(&melt_request.inputs())?)
         .bind(serde_json::to_string(&melt_request.outputs())?)
         .bind(ln_key.method.to_string())
         .bind(ln_key.unit.to_string())
->>>>>>> f4c857c3
         .execute(&mut *transaction)
         .await;
 
