--- conflicted
+++ resolved
@@ -271,15 +271,11 @@
     /// Payment Error
     #[error(transparent)]
     #[cfg(feature = "mint")]
-<<<<<<< HEAD
-    Lightning(#[from] crate::lightning::Error),
+    Payment(#[from] crate::payment::Error),
     /// KVAC Error
     #[cfg(feature = "kvac")]
     #[error(transparent)]
     Kvac(#[from] crate::nuts::kvac::Error),
-=======
-    Payment(#[from] crate::payment::Error),
->>>>>>> 1cfb51a4
 }
 
 /// CDK Error Response
