//! Axum server for Mint

#![warn(missing_docs)]
#![warn(rustdoc::bare_urls)]

use std::sync::Arc;

use anyhow::Result;
use axum::routing::{get, post};
use axum::Router;
use cdk::mint::Mint;
<<<<<<< HEAD
use cdk::mint_url::MintUrl;
use cdk::types::LnKey;
use moka::future::Cache;
=======
>>>>>>> b23b48c3
use router_handlers::*;
use std::time::Duration;

mod router_handlers;

/// CDK Mint State
#[derive(Clone)]
pub struct MintState {
    ln: HashMap<LnKey, Arc<dyn MintLightning<Err = cdk_lightning::Error> + Send + Sync>>,
    mint: Arc<Mint>,
    mint_url: MintUrl,
    quote_ttl: u64,
    cache: Cache<String, String>,
}

/// Create mint [`Router`] with required endpoints for cashu mint
<<<<<<< HEAD
pub async fn create_mint_router(
    mint_url: &str,
    mint: Arc<Mint>,
    ln: HashMap<LnKey, Arc<dyn MintLightning<Err = cdk_lightning::Error> + Send + Sync>>,
    quote_ttl: u64,
    cache_ttl: u64,
    cache_tti: u64,
) -> Result<Router> {
    let state = MintState {
        ln,
        mint,
        mint_url: MintUrl::from_str(mint_url)?,
        quote_ttl,
        cache: Cache::builder()
            .max_capacity(10_000)
            .time_to_live(Duration::from_secs(cache_ttl))
            .time_to_idle(Duration::from_secs(cache_tti))
            .build(),
    };
=======
pub async fn create_mint_router(mint: Arc<Mint>) -> Result<Router> {
    let state = MintState { mint };
>>>>>>> b23b48c3

    let v1_router = Router::new()
        .route("/keys", get(get_keys))
        .route("/keysets", get(get_keysets))
        .route("/keys/:keyset_id", get(get_keyset_pubkeys))
        .route("/swap", post(cache_post_swap))
        .route("/mint/quote/bolt11", post(get_mint_bolt11_quote))
        .route(
            "/mint/quote/bolt11/:quote_id",
            get(get_check_mint_bolt11_quote),
        )
        .route("/mint/bolt11", post(cache_post_mint_bolt11))
        .route("/melt/quote/bolt11", post(get_melt_bolt11_quote))
        .route(
            "/melt/quote/bolt11/:quote_id",
            get(get_check_melt_bolt11_quote),
        )
        .route("/melt/bolt11", post(cache_post_melt_bolt11))
        .route("/checkstate", post(post_check))
        .route("/info", get(get_mint_info))
        .route("/restore", post(post_restore));

    let mint_router = Router::new().nest("/v1", v1_router).with_state(state);

    Ok(mint_router)
<<<<<<< HEAD
=======
}

/// CDK Mint State
#[derive(Clone)]
pub struct MintState {
    mint: Arc<Mint>,
>>>>>>> b23b48c3
}<|MERGE_RESOLUTION|>--- conflicted
+++ resolved
@@ -9,12 +9,7 @@
 use axum::routing::{get, post};
 use axum::Router;
 use cdk::mint::Mint;
-<<<<<<< HEAD
-use cdk::mint_url::MintUrl;
-use cdk::types::LnKey;
 use moka::future::Cache;
-=======
->>>>>>> b23b48c3
 use router_handlers::*;
 use std::time::Duration;
 
@@ -23,38 +18,20 @@
 /// CDK Mint State
 #[derive(Clone)]
 pub struct MintState {
-    ln: HashMap<LnKey, Arc<dyn MintLightning<Err = cdk_lightning::Error> + Send + Sync>>,
     mint: Arc<Mint>,
-    mint_url: MintUrl,
-    quote_ttl: u64,
     cache: Cache<String, String>,
 }
 
 /// Create mint [`Router`] with required endpoints for cashu mint
-<<<<<<< HEAD
-pub async fn create_mint_router(
-    mint_url: &str,
-    mint: Arc<Mint>,
-    ln: HashMap<LnKey, Arc<dyn MintLightning<Err = cdk_lightning::Error> + Send + Sync>>,
-    quote_ttl: u64,
-    cache_ttl: u64,
-    cache_tti: u64,
-) -> Result<Router> {
+pub async fn create_mint_router(mint: Arc<Mint>, cache_ttl: u64, cache_tti: u64) -> Result<Router> {
     let state = MintState {
-        ln,
         mint,
-        mint_url: MintUrl::from_str(mint_url)?,
-        quote_ttl,
         cache: Cache::builder()
             .max_capacity(10_000)
             .time_to_live(Duration::from_secs(cache_ttl))
             .time_to_idle(Duration::from_secs(cache_tti))
             .build(),
     };
-=======
-pub async fn create_mint_router(mint: Arc<Mint>) -> Result<Router> {
-    let state = MintState { mint };
->>>>>>> b23b48c3
 
     let v1_router = Router::new()
         .route("/keys", get(get_keys))
@@ -80,13 +57,4 @@
     let mint_router = Router::new().nest("/v1", v1_router).with_state(state);
 
     Ok(mint_router)
-<<<<<<< HEAD
-=======
-}
-
-/// CDK Mint State
-#[derive(Clone)]
-pub struct MintState {
-    mint: Arc<Mint>,
->>>>>>> b23b48c3
 }